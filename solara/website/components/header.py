--- conflicted
+++ resolved
@@ -35,12 +35,7 @@
                 justify="start", classes=["header-logo-container"], style={"flex-grow": "1", "background-color": "transparent", "align-items": "center"}
             ):
                 with solara.Link(path_or_route="/"):
-<<<<<<< HEAD
                     solara.Image(router.root_path + f"/static/assets/images/logo{'_white' if dark_effective else ''}.svg", classes=["header-logo"])
-            rv.Spacer()
-=======
-                    solara.Image(router.root_path + f"/static/assets/images/logo{'_white' if dark_effective else ''}.svg")
->>>>>>> d5ed2fb6
 
             with rv.Html(tag="ul", class_="main-menu menu d-none d-md-flex", style_="flex-grow: 1;"):
                 if settings.search.enabled:
