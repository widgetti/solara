"""# Title"""

from typing import Optional, cast

import solara
from solara.website.utils import apidoc


@solara.component
def Page():
<<<<<<< HEAD
    title = solara.use_reactive(cast(Optional[str], "Custom title!"))
   
    solara.ToggleButtonsSingle(value=title, values=[None, "Custom title!", "Different custom title"])
=======
    title, set_title = solara.use_state(cast(Optional[str], "Custom title!"))

    solara.ToggleButtonsSingle(value=title, values=[None, "Custom title!", "Different custom title"], on_value=set_title)
>>>>>>> 5e14fcc8

    if title is not None:
        # if the title is not set in a child component, the parent's title will be used
        with solara.Head():
            # title should always occur inside a Head component
            solara.Title(title)
        solara.Info(f"Your browser tab title should say {title}", classes=["mt-4"])
    else:
        solara.Warning("If no title is set, the parent title is used.", classes=["mt-4"])


__doc__ += apidoc(solara.Title.f)  # type: ignore<|MERGE_RESOLUTION|>--- conflicted
+++ resolved
@@ -8,15 +8,9 @@
 
 @solara.component
 def Page():
-<<<<<<< HEAD
     title = solara.use_reactive(cast(Optional[str], "Custom title!"))
    
     solara.ToggleButtonsSingle(value=title, values=[None, "Custom title!", "Different custom title"])
-=======
-    title, set_title = solara.use_state(cast(Optional[str], "Custom title!"))
-
-    solara.ToggleButtonsSingle(value=title, values=[None, "Custom title!", "Different custom title"], on_value=set_title)
->>>>>>> 5e14fcc8
 
     if title is not None:
         # if the title is not set in a child component, the parent's title will be used
