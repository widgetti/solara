--- conflicted
+++ resolved
@@ -27,19 +27,11 @@
     )
 
     with solara.GridFixed(4):
-<<<<<<< HEAD
         solara.Checkbox(label="Use icon", value=state["icon"], on_value=lambda val: state.value.update({"icon": val}))
         solara.Checkbox(label="Show dense", value=state["dense"], on_value=lambda val: state.value.update({"dense": val}))
         solara.Checkbox(label="Show as text", value=state["text"], on_value=lambda val: state.value.update({"text": val}))
         solara.Checkbox(label="Show outlined", value=state["outlined"], on_value=lambda val: state.value.update({"outlined": val}))
     
-=======
-        solara.Checkbox(label="Use icon", value=state["icon"], on_value=lambda val: state.update({"icon": val}))
-        solara.Checkbox(label="Show dense", value=state["dense"], on_value=lambda val: state.update({"dense": val}))
-        solara.Checkbox(label="Show as text", value=state["text"], on_value=lambda val: state.update({"text": val}))
-        solara.Checkbox(label="Show outlined", value=state["outlined"], on_value=lambda val: state.update({"outlined": val}))
-
->>>>>>> 4f543d89
     solara.Warning(
         f"This is solara.Warning(label='...', text={state.value['text']}, dense={state.value['dense']}, outlined={state.value['outlined']}, icon={state.value['icon']})",
         text=state.value.update["text"],
