"""# Echarts"""

import solara
from solara.website.utils import apidoc

options = {
    "bars": {
        "title": {"text": "ECharts Getting Started Example"},
        "tooltip": {},
        "legend": {"data": ["sales"]},
        "xAxis": {"type": "category"},
        "yAxis": {},
        "emphasis": {"itemStyle": {"shadowBlur": 10, "shadowOffsetX": 0, "shadowColor": "rgba(0, 0, 0, 0.5)"}},
        "series": [
            {
                "name": "sales",
                "type": "bar",
                "data": [
                    {"name": "Shirts", "value": 5},
                    {"name": "Cardigans", "value": 20},
                    {"name": "Chiffons", "value": 36},
                    {"name": "Pants", "value": 10},
                    {"name": "Heels", "value": 10},
                    {"name": "Socks", "value": 20},
                ],
                "universalTransition": True,
            }
        ],
    },
    "pie": {
        "title": {"text": "ECharts Getting Started Example"},
        "tooltip": {},
        "legend": {"data": ["sales"]},
        "series": [
            {
                "name": "sales",
                "type": "pie",
                "radius": [0, "50%"],
                "data": [
                    {"name": "Shirts", "value": 5},
                    {"name": "Cardigans", "value": 20},
                    {"name": "Chiffons", "value": 36},
                    {"name": "Pants", "value": 10},
                    {"name": "Heels", "value": 10},
                    {"name": "Socks", "value": 20},
                ],
                "universalTransition": True,
            }
        ],
    },
}


@solara.component
def Page():
    option, set_option = solara.use_state("bars")
    click_data, set_click_data = solara.use_state(None)
    mouseover_data, set_mouseover_data = solara.use_state(None)
    mouseout_data, set_mouseout_data = solara.use_state(None)

<<<<<<< HEAD
    with solara.Card("Echarts"):
        with solara.ToggleButtonsSingle("bars", on_value=set_option):
            solara.Button("bars")
            solara.Button("pie")
        solara.FigureEcharts(option=options[option], on_click=set_click_data, on_mouseover=set_mouseover_data, on_mouseout=set_mouseout_data)
    with solara.Card("Event data"):
        solara.Markdown(f"**Click data**: {click_data}")
        solara.Markdown(f"**Mouseover data**: {mouseover_data}")
        solara.Markdown(f"**Mouseout data**: {mouseout_data}")
=======
    with solara.VBox() as main:
        with solara.Card("Echarts"):
            with solara.ToggleButtonsSingle("bars", on_value=set_option):
                solara.Button("bars")
                solara.Button("pie")
            solara.FigureEcharts(
                option=options[option], on_click=set_click_data, on_mouseover=set_mouseover_data, on_mouseout=set_mouseout_data, responsive=True
            )
        with solara.Card("Event data"):
            solara.Markdown(f"**Click data**: {click_data}")
            solara.Markdown(f"**Mouseover data**: {mouseover_data}")
            solara.Markdown(f"**Mouseout data**: {mouseout_data}")

    return main
>>>>>>> 6713174d


__doc__ += apidoc(solara.FigureEcharts.f)  # type: ignore<|MERGE_RESOLUTION|>--- conflicted
+++ resolved
@@ -58,7 +58,7 @@
     mouseover_data, set_mouseover_data = solara.use_state(None)
     mouseout_data, set_mouseout_data = solara.use_state(None)
 
-<<<<<<< HEAD
+
     with solara.Card("Echarts"):
         with solara.ToggleButtonsSingle("bars", on_value=set_option):
             solara.Button("bars")
@@ -68,22 +68,7 @@
         solara.Markdown(f"**Click data**: {click_data}")
         solara.Markdown(f"**Mouseover data**: {mouseover_data}")
         solara.Markdown(f"**Mouseout data**: {mouseout_data}")
-=======
-    with solara.VBox() as main:
-        with solara.Card("Echarts"):
-            with solara.ToggleButtonsSingle("bars", on_value=set_option):
-                solara.Button("bars")
-                solara.Button("pie")
-            solara.FigureEcharts(
-                option=options[option], on_click=set_click_data, on_mouseover=set_mouseover_data, on_mouseout=set_mouseout_data, responsive=True
-            )
-        with solara.Card("Event data"):
-            solara.Markdown(f"**Click data**: {click_data}")
-            solara.Markdown(f"**Mouseover data**: {mouseover_data}")
-            solara.Markdown(f"**Mouseout data**: {mouseout_data}")
 
-    return main
->>>>>>> 6713174d
 
 
 __doc__ += apidoc(solara.FigureEcharts.f)  # type: ignore