--- conflicted
+++ resolved
@@ -30,21 +30,12 @@
 
     fig = px.scatter(df, x="sepal_width", y="sepal_length", color="species")
     solara.FigurePlotly(
-<<<<<<< HEAD
         fig, 
         on_selection=lambda data: state.value.update({"selection_data": data}),
         on_click=lambda data: state.value.update({"click_data": data}),
         on_hover=lambda data: state.value.update({"hover_data": data}),
         on_unhover=lambda data: state.value.update({"unhover_data": data}),
         on_deselect=lambda data: state.value.update({"deselect_data": data}),
-=======
-        fig,
-        on_selection=lambda data: state.update({"selection_data": data}),
-        on_click=lambda data: state.update({"click_data": data}),
-        on_hover=lambda data: state.update({"hover_data": data}),
-        on_unhover=lambda data: state.update({"unhover_data": data}),
-        on_deselect=lambda data: state.update({"deselect_data": data}),
->>>>>>> daa6e654
     )
 
     solara.Markdown(
