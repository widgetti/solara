"""
# Overview
Click on one of the items on the left.
"""

from pathlib import Path

import solara
from solara.alias import rv

from .. import List
from .. import SimpleListItem as ListItem

_title = "API"


# @solara.component
# def Page():
#     return solara.Markdown(__doc__)

items = [
    {
        "name": "Input",
        "icon": "mdi-chevron-left-box",
        "pages": ["button", "checkbox", "input", "select", "slider", "switch", "togglebuttons", "file_browser", "file_drop"],
    },
    {
        "name": "Output",
        "icon": "mdi-chevron-right-box",
        "pages": ["markdown", "markdown_editor", "html", "image", "sql_code", "file_download", "tooltip"],
    },
    {
        "name": "Status",
        "icon": "mdi-information",
        "pages": ["success", "info", "warning", "error", "spinner", "progress"],
    },
    {
        "name": "Viz",
        "icon": "mdi-chart-histogram",
        "pages": ["altair", "echarts", "matplotlib", "plotly", "plotly_express"],
    },
    {
        "name": "Layout",
        "icon": "mdi-page-layout-sidebar-left",
        "pages": [
            "app_layout",
            "app_bar",
            "app_bar_title",
            "card",
            "card_actions",
            "columns",
            "columns_responsive",
            "column",
            "row",
            "griddraggable",
            "gridfixed",
            "sidebar",
            "hbox",
            "vbox",
        ],
    },
    {
        "name": "Data",
        "icon": "mdi-database",
        "pages": ["dataframe", "pivot_table"],
    },
    {
        "name": "Page",
        "icon": "mdi-file-code",
        "pages": ["head", "title"],
    },
    {
        "name": "Hooks",
        "icon": "mdi-hook",
        "pages": [
            "use_cross_filter",
            "use_thread",
            "use_exception",
            "use_previous",
            "use_reactive",
            "use_state",
            "use_state_or_update",
        ],
    },
    {
        "name": "Types",
        "icon": "mdi-fingerprint",
        "pages": ["route"],
    },
    {
        "name": "Routing",
        "icon": "mdi-router",
        "pages": ["use_route", "use_router", "resolve_path", "generate_routes", "generate_routes_directory", "link"],
    },
    {
        "name": "Utils",
        "icon": "mdi-hammer-wrench",
        "pages": ["display", "memoize", "reactive", "widget", "component_vue"],
    },
    {
        "name": "Advanced",
        "icon": "mdi-head-cog-outline",
        "pages": ["style", "meta"],
    },
    {
        "name": "Cross filter",
        "icon": "mdi-filter-variant-remove",
        "pages": ["cross_filter_dataframe", "cross_filter_report", "cross_filter_slider", "cross_filter_select"],
    },
    {
        "name": "Enterprise",
        "icon": "mdi-office-building",
        "pages": ["avatar", "avatar_menu"],
    },
    {
        "name": "Lab (experimental)",
        "icon": "mdi-flask-outline",
        "pages": [
            "tab",
            "tabs",
<<<<<<< HEAD
            "menu",
=======
            "confirmation_dialog",
>>>>>>> 805da828
        ],
    },
]


@solara.component
def Page():
    # show a gallery of all the api pages
    router = solara.use_router()
    route_current = router.path_routes[-2]

    routes = {r.path: r for r in route_current.children}

    for item in items:
        solara.Markdown(f"## {item['name']}")
        with solara.ColumnsResponsive(12, 6, 6, 4, 4):
            for page in item["pages"]:
                if page not in routes:
                    continue
                route = routes[page]
                path = route.path
                image_path = None
                image_url = None
                for suffix in [".png", ".gif"]:
                    image = path + suffix
                    image_path = Path(__file__).parent.parent.parent / "public" / "api" / image
                    image_url = "/static/public/api/" + image
                    if image_path.exists():
                        break
                assert image_path is not None
                assert image_url is not None
                if not image_path.exists():
                    image_url = "/static/public/logo.svg"

                path = getattr(route.module, "redirect", path)
                if path:
                    with rv.Card(
                        elevation=2,
                        dark=False,
                        height="100%",
                        style_="display: flex; flex-direction: column; justify-content: space-between;",
                    ):
                        rv.CardTitle(children=[route.label])
                        with rv.CardText():
                            with solara.Link(path):
                                if not image_path.exists():
                                    pass
                                    with solara.Column(align="center"):
                                        solara.Image(image_url, width="120px")
                                else:
                                    solara.Image(image_url, width="100%")
                        doc = route.module.__doc__ or ""
                        if doc:
                            lines = doc.split("\n")
                            lines = [line.strip() for line in lines if line.strip()]
                            first = lines[1]

                            rv.CardText(
                                children=[solara.Markdown(first)],
                            )


@solara.component
def NoPage():
    raise RuntimeError("This page should not be rendered")


@solara.component
def Sidebar(children=[], level=0):
    # note that we don't use children here, but we used route.module instead to ge the module
    # this is fine because all api/*.py files use the standard Page component, and do not add
    # a new Layout component
    route_current, all_routes = solara.use_route()
    if route_current is None:
        return solara.Error("Page not found")

    # keeps track of which routes we includes
    routes = {r.path: r for r in all_routes.copy()}

    def add(path):
        route = routes[path]
        with solara.Link(route):
            ListItem(route.label, class_="active" if route_current is not None and path == route_current.path else None)
        del routes[path]

    # with solara.HBox(grow=True) as main:
    with rv.Col(tag="aside", md=4, lg=3, class_="sidebar bg-grey d-none d-md-block") as main:
        with solara.Head():
            name = route_current.label if route_current.label is not None else "No name"
            if name == "API":
                solara.Title("Solara » API overview")
            else:
                solara.Title("Solara » API » " + name)
        with List():
            add("/")

            for item in items:
                with ListItem(item["name"], icon_name=item["icon"]):
                    with List():
                        for component in item["pages"]:
                            add(component)

        if routes:
            print(f"Routes not used: {list(routes.keys())}")  # noqa

    return main


@solara.component
def Layout(children=[]):
    route_current, all_routes = solara.use_route()
    if route_current is None:
        return solara.Error("Page not found")

    if route_current.path == "/":
        return Page()
    else:
        with solara.HBox(grow=True) as main:
            with solara.Padding(4):
                if route_current.module:
                    # we ignore children, and make the element again
                    WithCode(route_current.module)
        return main


@solara.component
def WithCode(module):
    # e = solara.use_exception_handler()
    # if e is not None:
    #     return solara.Error("oops")
    component = getattr(module, "Page", None)
    with rv.Sheet() as main:
        # It renders code better
        solara.Markdown(
            module.__doc__ or "# no docs yet",
            unsafe_solara_execute=True,
        )
        if component and component != NoPage:
            with solara.Card("Example", margin=0, classes=["mt-8"]):
                component()
                github_url = solara.util.github_url(module.__file__)
                solara.Button(
                    label="View source",
                    icon_name="mdi-github-circle",
                    attributes={"href": github_url, "target": "_blank"},
                    text=True,
                    outlined=True,
                    class_="mt-8",
                )
    return main<|MERGE_RESOLUTION|>--- conflicted
+++ resolved
@@ -116,13 +116,10 @@
         "name": "Lab (experimental)",
         "icon": "mdi-flask-outline",
         "pages": [
+            "confirmation_dialog",
+            "menu",
             "tab",
             "tabs",
-<<<<<<< HEAD
-            "menu",
-=======
-            "confirmation_dialog",
->>>>>>> 805da828
         ],
     },
 ]
