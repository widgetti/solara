import os
import shutil
import site
import sys
import threading
import time
import typing
import webbrowser
from enum import Enum
from pathlib import Path
from platform import uname

import rich
import rich_click as click
import uvicorn
from rich import print as rprint
from uvicorn.main import LEVEL_CHOICES, LOOP_CHOICES

import solara
from solara.server import settings

try:
    from solara_enterprise.ssg import ssg_crawl
except ImportError:

    def ssg_crawl(*args, **kwargs):  # type: ignore
        raise RuntimeError('SSG not available, please install solara-enterprise (pip install "solara-enterprise[ssg]"')


HERE = Path(__file__).parent
<<<<<<< HEAD
HOST_DEFAULT = os.environ.get("HOST", "localhost")
if "arm64-apple-darwin" in HOST_DEFAULT or "microsoft-standard" in uname().release:  # conda activate script
    HOST_DEFAULT = "localhost"
=======
>>>>>>> 30b3e33c

LOGGING_CONFIG: dict = {
    "version": 1,
    "disable_existing_loggers": False,
    "formatters": {
        "default": {
            "()": "uvicorn.logging.DefaultFormatter",
            "fmt": "%(levelprefix)s %(message)s",
            "use_colors": None,
        },
        "access": {
            "()": "uvicorn.logging.AccessFormatter",
            "fmt": '%(levelprefix)s %(client_addr)s - "%(request_line)s" %(status_code)s',  # noqa: E501
        },
    },
    "handlers": {
        "default": {
            "formatter": "default",
            "class": "logging.StreamHandler",
            "stream": "ext://sys.stderr",
        },
        "rich": {
            "class": "rich.logging.RichHandler",
        },
        "access": {
            "formatter": "access",
            "class": "logging.StreamHandler",
            "stream": "ext://sys.stdout",
        },
    },
    "loggers": {
        "solara": {"handlers": ["default"], "level": "ERROR"},
        "reacton": {"handlers": ["default"], "level": "ERROR"},
        # "react": {"handlers": ["rich"], "level": "DEBUG"},
        "uvicorn": {"handlers": ["default"], "level": "ERROR"},
        "uvicorn.error": {"level": "ERROR"},
        "uvicorn.access": {"handlers": ["access"], "level": "ERROR", "propagate": False},
    },
}


def _check_version():
    import requests

    try:
        response = requests.get("https://pypi.org/pypi/solara/json")
        latest_version = response.json()["info"]["version"]
    except:  # noqa: E722
        return
    if latest_version != solara.__version__:
        print(f"New version of Solara available: {latest_version}. You have {solara.__version__}. Please upgrade using:")  # noqa: T201
        print(f'\t$ pip install "solara=={latest_version}"')  # noqa: T201


def find_all_packages_paths():
    paths = []
    # sitepackages = set([os.path.dirname(k) for k in site.getsitepackages()])
    sitepackages = set([k for k in site.getsitepackages()])
    paths.extend(list(sitepackages))
    for name, module in sys.modules.items():
        if hasattr(module, "__path__"):
            try:
                path = module.__path__[0]
            except:  # noqa: E722
                pass  # happens for namespace packages it seems
                # print(f"Error for {name}")
                # if path:
                #     skip = False
                #     for sitepackage in sitepackages:
                #         if path.startswith(sitepackage):
                #             skip = True
                # if not skip:
                # print(name, path, skip)
                paths.append(str(path))
    # print("PATHS", paths)
    return paths


class EnumType(click.Choice):
    def __init__(self, enum: typing.Type[Enum], case_sensitive=False):
        self._enum = enum
        super().__init__(choices=[item.name for item in enum], case_sensitive=case_sensitive)


@click.group()
def cli():
    pass


@cli.command()
@click.option("--port", default=int(os.environ.get("PORT", 8765)))
@click.option(
    "--host",
    default=settings.main.host,
    help="Host to listen on. Defaults to the $HOST environment or $SOLARA_HOST when available or localhost when not given.",
)
@click.option(
    "--dev/--no-dev",
    default=False,
    help="""Tell Solara to work in production(default) or development mode.
When in dev mode Solara will:
  Auto reload server when the server code changes
  Prefer non-minized js/css assets for easier debugging.
""",
)
@click.option("--tracer/--no-tracer", default=False)
@click.option("--timing/--no-timing", default=False)
@click.option("--open/--no-open", default=True)
@click.option("--reload", is_flag=True, default=False, help="Enable auto-reload.")
@click.option(
    "--reload-dir",
    "reload_dirs",
    multiple=True,
    help="Set reload directories explicitly, instead of using the current working" " directory.",
    type=click.Path(exists=True),
)
@click.option(
    "--reload-exclude",
    "reload_excludes",
    multiple=True,
    help="Set glob patterns to exclude while watching for files. Includes "
    "'.*, .py[cod], .sw.*, ~*' by default; these defaults can be overridden "
    "with `--reload-include`. This option has no effect unless watchgod is "
    "installed.",
)
@click.option(
    "--workers",
    default=None,
    type=int,
    help="Number of worker processes. Defaults to the $WEB_CONCURRENCY environment" " variable if available, or 1. Not valid with --reload.",
)
@click.option(
    "--env-file",
    type=click.Path(exists=True),
    default=None,
    help="Environment configuration file.",
    show_default=True,
)
@click.option(
    "--log-config",
    type=click.Path(exists=True),
    default=None,
    help="Logging configuration file. Supported formats: .ini, .json, .yaml.",
    show_default=True,
)
@click.option(
    "--log-level",
    type=LEVEL_CHOICES,
    default=None,
    help="Log level. [default: info]",
    show_default=True,
)
@click.option(
    "--log-level-uvicorn",
    type=LEVEL_CHOICES,
    default="error",
    help="Log level. [default: error]",
    show_default=True,
)
@click.option(
    "--access-log/--no-access-log",
    is_flag=True,
    default=True,
    help="Enable/Disable access log.",
)
@click.option(
    "--root-path",
    type=str,
    default="",
    help="Set the ASGI 'root_path' for applications submounted below a given URL path.",
)
@click.option(
    "--theme-loader",
    type=str,
    default=settings.theme.loader,
    help=f"Loader to use when the app is not yet shown to the user. [default: {settings.theme.loader!r}]",
)
@click.option(
    "--theme-variant",
    type=settings.ThemeVariant,
    default=settings.ThemeVariant.light.name,
    help=f"Use light or dark variant, or auto detect (auto). [default: {settings.theme.variant.name}",
)
@click.option(
    "--theme-variant-user-selectable/--no-theme-variant-user-selectable",
    type=bool,
    default=settings.theme.variant_user_selectable,
    help=f"Can the user select the theme variant from the UI. [default: {settings.theme.variant_user_selectable}",
)
@click.option("--pdb/--no-pdb", "use_pdb", default=False, help="Enter debugger on error")
@click.argument("app")
@click.option(
    "--loop",
    type=LOOP_CHOICES,
    default="auto",
    help="Event loop implementation.",
    show_default=True,
)
@click.option(
    "--ssg/--no-ssg",
    is_flag=True,
    default=settings.ssg.enabled,
    help="(pre) Render static pages.",
)
@click.option(
    "--search/--no-search",
    is_flag=True,
    default=settings.search.enabled,
    help="Enable search (requires ssg generated pages).",
)
@click.option(
    "--check-version/--no-check-version",
    is_flag=True,
    default=True,
    help="Check installed version again pypi version.",
)
def run(
    app,
    host,
    port,
    open,
    reload: bool,
    reload_dirs: typing.Optional[typing.List[str]],
    dev: bool,
    tracer: bool,
    timing: bool,
    reload_excludes: typing.List[str],
    loop: str,
    workers: int,
    env_file: str,
    root_path: str,
    log_config: str,
    log_level: str,
    log_level_uvicorn: str,
    access_log: bool,
    use_pdb: bool,
    theme_loader: str,
    theme_variant: settings.ThemeVariant,
    theme_variant_user_selectable: bool,
    ssg: bool,
    search: bool,
    check_version: bool = True,
):
    """Run a Solara app."""
    if check_version:
        _check_version()
    settings.ssg.enabled = ssg
    settings.search.enabled = search
    reload_dirs = reload_dirs if reload_dirs else None
    url = f"http://{host}:{port}"

    failed = False
    if dev:
        solara_root = Path(solara.__file__).parent

        reload_dirs = list(reload_dirs if reload_dirs else [])

        # we restart the server when solara or react changes, in principle we should do
        # that for all dependencies of the server, but these are changing most often
        # during development
        # We exclude the website, that will be handled by solara/server/reload.py
        reload_dirs = [str(solara_root), str(Path(solara.__file__).parent)]
        try:
            import solara_enterprise

            reload_dirs.append(str(Path(solara_enterprise.__file__).parent))
            del solara_enterprise
        except ImportError:
            pass
        reload_excludes = reload_excludes if reload_excludes else []
        reload_excludes = [str(solara_root / "website"), str(solara_root / "template")]
        reload_excludes.append(app)
        del solara_root
        reload = True
        settings.main.mode = "development"

    server = None

    # TODO: we might want to support this, but it needs to be started from the main thread
    # and then uvicorn needs to be started from a thread
    # def open_webview():
    #     import webview

    #     while not failed and (server is None or not server.started):
    #         time.sleep(0.1)
    #     if not failed:
    #         window = webview.create_window("Hello world", url, resizable=True)
    #         window.on_top = True
    #         # window.show()
    #         webview.start(debug=True)

    def open_browser():
        while not failed and (server is None or not server.started):
            time.sleep(0.1)
        if not failed:
            webbrowser.open(url)

    if open:
        threading.Thread(target=open_browser, daemon=True).start()
    rich.print(f"Solara server is starting at {url}")

    if log_level is not None:
        LOGGING_CONFIG["loggers"]["solara"]["level"] = log_level.upper()
        # LOGGING_CONFIG["loggers"]["reacton"]["level"] = log_level.upper()

    log_level = log_level_uvicorn
    del log_level_uvicorn

    kwargs = locals().copy()
    # cgi vars: https://datatracker.ietf.org/doc/html/rfc3875
    os.environ["SOLARA_APP"] = app
    os.environ["SERVER_NAME"] = host
    os.environ["SERVER_PORT"] = str(port)

    kwargs["app"] = "solara.server.starlette:app"
    kwargs["log_config"] = LOGGING_CONFIG if log_config is None else log_config
    kwargs["loop"] = loop
    settings.main.use_pdb = use_pdb
    settings.theme.loader = theme_loader
    settings.theme.variant = theme_variant
    settings.theme.variant_user_selectable = theme_variant_user_selectable
    settings.main.tracer = tracer
    settings.main.timing = timing
    items = (
        "theme_variant_user_selectable theme_variant theme_loader use_pdb server open_browser open url failed dev tracer"
        " timing ssg search check_version".split()
    )
    for item in items:
        del kwargs[item]

    def start_server():
        nonlocal server
        nonlocal failed
        try:
            # we manually create the server instead of calling uvicorn.run
            # because we can then access the server variable and check if it is
            # running.
            config = uvicorn.Config(**kwargs)
            server = uvicorn.Server(config=config)
            if reload:
                sock = config.bind_socket()
                from uvicorn.supervisors import ChangeReload

                ChangeReload(
                    config,
                    target=run_with_settings(
                        server, main=settings.main.dict(), theme=settings.theme.dict(), ssg=settings.ssg.dict(), search=settings.search.dict()
                    ),
                    sockets=[sock],
                ).run()
            else:
                server.run()
        except:  # noqa
            failed = True
            raise

    def ssg_run():
        while not failed and (server is None or not server.started):
            time.sleep(0.1)
        if not failed:
            assert server is not None
            base_url = f"http://{server.config.host}:{server.config.port}"
            rprint("Running Static Site Generator pre-render background task")
            ssg_crawl(base_url)
            if settings.search.enabled:
                from solara_enterprise.search.index import build_index

                build_index("")

    # in dev mode we run the ssg in the child process (see run_with_settings)
    if not dev and settings.ssg.enabled:
        threading.Thread(target=ssg_run, daemon=True).start()

    # if we don't have to wait for SSG, we can build the index right away
    if not settings.ssg.enabled and settings.search.enabled:
        from solara_enterprise.search.index import build_index

        build_index("")

    start_server()

    # TODO: if we want to use webview, it should be sth like this
    # server_thread = threading.Thread(target=start_server)
    # server_thread.start()
    # if open:
    #     # open_webview()
    #     open_browser()
    # server_thread.join()


@cli.command()
@click.argument("app")
@click.option("--port", default=int(os.environ.get("PORT", 8765)))
@click.option("--host", default=settings.main.host)
@click.option(
    "--headed/--no-headed",
    is_flag=True,
    default=settings.ssg.headed,
    help="Show browser window if true.",
)
def ssg(app: str, port: int, host: str, headed: bool):
    """Static site generation"""
    settings.ssg.headed = headed
    settings.ssg.enabled = True
    os.environ["SOLARA_APP"] = app
    from solara.server.starlette import ServerStarlette

    server = ServerStarlette(port=port, host=host)
    server.serve_threaded()
    server.wait_until_serving()

    base_url = f"http://{server.server.config.host}:{server.server.config.port}"

    ssg_crawl(base_url)


@cli.command()
def deploy():
    rprint("...")
    import time

    time.sleep(1)
    rprint("Want your app to run instantly on awesomeapp-mystartup-gh.solara.run?")
    rprint("\tCheck out https://solara.dev/docs/deploying/cloud-hosted")


@cli.command()
@click.argument("app")
def search(app: str):
    """Build search index based on ssg output"""
    os.environ["SOLARA_APP"] = app
    from solara_enterprise.search.index import build_index

    build_index("")


class run_with_settings:
    """This cross a process boundary, and takes the serialized settings with it"""

    def __init__(self, server: uvicorn.Server, main: typing.Dict, theme: typing.Dict, ssg: typing.Dict, search: typing.Dict):
        self.server = server
        self.main = main
        self.theme = theme
        self.ssg = ssg
        self.search = search

    def __call__(self, *args, **kwargs):
        # this is now in the new process, where we need to re-apply the settings
        failed = False

        def ssg_run():
            while not failed and (self.server is None or not self.server.started):
                time.sleep(0.1)
            if not failed:
                assert self.server is not None
                base_url = f"http://{self.server.config.host}:{self.server.config.port}"
                rprint("Running Static Site Generator pre-render background task")
                ssg_crawl(base_url)
                if settings.search.enabled:
                    from solara_enterprise.search.index import build_index

                    build_index("")

        settings.main = settings.MainSettings(**self.main)
        settings.theme = settings.ThemeSettings(**self.theme)
        settings.ssg = settings.SSG(**self.ssg)
        settings.search = settings.Search(**self.search)
        if settings.ssg.enabled:
            threading.Thread(target=ssg_run, daemon=True).start()
        try:
            return self.server.run(*args, **kwargs)
        except:  # noqa
            failed = True
            raise


@cli.command()
@click.option("--port", default=int(os.environ.get("PORT", 8000)))
def staticserve(port):
    """Experimental static serving"""
    import http.server
    import os
    from functools import partial

    print(f"http://localhost:{port}/")  # noqa
    wk_dir = os.getcwd() + "/staticbuild"
    http.server.SimpleHTTPRequestHandler.extensions_map[".js"] = "application/javascript"
    http.server.SimpleHTTPRequestHandler.extensions_map = {k: v + ";charset=UTF-8" for k, v in http.server.SimpleHTTPRequestHandler.extensions_map.items()}
    http.server.test(HandlerClass=partial(http.server.SimpleHTTPRequestHandler, directory=wk_dir), port=port, bind="")  # type: ignore


@cli.command()
def staticbuild():
    """Experimental static build"""
    # imports locals, otherwise .run() does not use the cli arguments
    import solara.server
    import solara.server.server

    server_path = HERE / "server"
    assets_path = server_path / "assets"
    static_path = server_path / "static"

    target_dir = Path("staticbuild")
    target_dir.mkdir(exist_ok=True)

    from .server import settings

    copytree(settings.assets.proxy_cache_dir, target_dir / "_solara/cdn/")

    static_dir_target = target_dir / "static"
    static_dir_target.mkdir(exist_ok=True)

    assets_dir_target = target_dir / "static" / "assets"
    assets_dir_target.mkdir(exist_ok=True)
    copytree(assets_path, assets_dir_target)

    for path in (
        list(static_path.glob("*.css"))
        + list(static_path.glob("*.js"))
        + list(static_path.glob("*.ps"))
        + list(static_path.glob("*.py"))
        + list(static_path.glob("*.png"))
        + list(static_path.glob("*.svg"))
    ):
        shutil.copy(path, static_dir_target)

    include_nbextensions = True
    if include_nbextensions:
        directories = solara.server.server.get_nbextensions_directories()
        nbextensions = solara.server.server.get_nbextensions()
        for name in nbextensions:
            for directory in directories:
                if (directory / (name + ".js")).exists():
                    src = (directory / (name + ".js")).parent
                    dst: Path = (static_dir_target / "nbextensions" / (name + ".js")).parent
                    dst.mkdir(parents=True, exist_ok=True)
                    # shutil.copytree(src, dst)
                    copytree(src, dst)

    target_dir_wheels = target_dir / "wheels"
    target_dir_wheels.mkdir(exist_ok=True)
    version = solara.__version__
    for path in [Path(f"dist/solara-{version}-py2.py3-none-any.whl")]:
        shutil.copy(path, target_dir_wheels)

    target_dir_static_dist = target_dir / "static/dist"
    target_dir_static_dist.mkdir(exist_ok=True)
    voila = server_path / "dist"
    for path in list(voila.glob("*.js")) + list(voila.glob("*.woff")):
        shutil.copy(path, target_dir_static_dist)

    index_html = solara.server.server.read_root("", render_kwargs={"for_pyodide": True}, use_nbextensions=True)
    assert index_html is not None
    (target_dir / "index.html").write_text(index_html)


@click.group()
def create():
    """Quickly create a solara script or project."""
    pass


@create.command()
@click.argument(
    "target",
    type=click.Path(exists=False),
    default="sol.py",
    required=False,
)
def button(target: typing.Optional[Path]):
    """Create a button with a click counter."""
    write_script("button", target)


@create.command()
@click.argument(
    "target",
    type=click.Path(exists=False),
    default="sol.py",
    required=False,
)
def markdown(target: typing.Optional[Path] = None):
    """Create a markdown editor."""
    write_script("markdown", target)


def write_script(name: str, target: typing.Optional[Path]):
    code = (HERE / "template" / f"{name}.py").read_text()
    if target is None:
        target = Path("sol.py")
    else:
        target = Path(target)
    target.parent.mkdir(exist_ok=True)
    target.write_text(code)
    rprint(f"Wrote:  {target.resolve()}")
    rprint(f"Run as:\n\t $ solara run {target.resolve()}")


# recursively copy a directory and allow for existing directories
def copytree(src: Path, dst: Path, copy_function=shutil.copy2, ignore: typing.Callable[[Path], bool] = lambda x: False, rename=lambda x: x):
    print(src, " -> ", dst)  # noqa
    if not src.exists():
        return
    if not dst.exists():
        dst.mkdir(parents=True, exist_ok=True)
    for item in src.iterdir():
        if ignore(item):
            continue
        if item.is_dir():
            copytree(item, dst / rename(item).name, ignore=ignore, copy_function=copy_function, rename=rename)
        else:
            copy_function(item, dst / rename(item).name)


@create.command()
@click.argument(
    "target",
    type=click.Path(exists=False),
    default="solara_portal",
    required=False,
)
def portal(target: Path):
    """Create a full Python project template for a data portal"""
    target = Path(target)
    name = target.name
    package_name = name.replace("-", "_")

    def copy_function(src: Path, dst: Path):
        dst.write_bytes(
            src.read_bytes().replace(b"solara-portal", name.encode("utf8")).replace(b"solara_portal", package_name.encode("utf8")),
        )

    def rename(path: Path):
        if path.name == "solara_portal":
            return path.parent / package_name
        else:
            return path

    copytree(
        HERE / "template" / "portal",
        target,
        ignore=lambda p: p.name.startswith("__") and p.name != "__init__.py",
        copy_function=copy_function,
        rename=rename,
    )
    rprint(f"Wrote:  {target.resolve()}")
    rprint(f"Install as:\n\t $ (cd {target}; pip install -e .)")
    rprint(f"Run as:\n\t $ solara run {package_name}.pages")


cli.add_command(run)
cli.add_command(staticbuild)
cli.add_command(create)
cli.add_command(ssg)


def main():
    cli()


if __name__ == "__main__":
    main()<|MERGE_RESOLUTION|>--- conflicted
+++ resolved
@@ -28,12 +28,6 @@
 
 
 HERE = Path(__file__).parent
-<<<<<<< HEAD
-HOST_DEFAULT = os.environ.get("HOST", "localhost")
-if "arm64-apple-darwin" in HOST_DEFAULT or "microsoft-standard" in uname().release:  # conda activate script
-    HOST_DEFAULT = "localhost"
-=======
->>>>>>> 30b3e33c
 
 LOGGING_CONFIG: dict = {
     "version": 1,
