import logging
import pdb
import sys
import threading
import traceback
import warnings
from typing import Any, Dict, MutableMapping
from unittest import mock

import ipykernel.kernelbase
import IPython.display
import ipywidgets
import ipywidgets.widgets.widget_output
from IPython.core.interactiveshell import InteractiveShell

from . import app, reload, settings
from .utils import pdb_guard

logger = logging.getLogger("solara.server.app")
try:
    from reacton.patch_display import patch as patch_display
except:  # noqa
    patch_display = None  # type: ignore

if patch_display is not None and sys.platform != "emscripten":
    patch_display()
ipywidget_version_major = int(ipywidgets.__version__.split(".")[0])


class FakeIPython:
    def __init__(self, context: app.AppContext):
        self.context = context
        self.kernel = context.kernel
        self.display_pub = self.kernel.shell.display_pub
        # needed for the pyplot interface of matplotlib
        # (although we don't really support it)
        self.events = mock.MagicMock()

    def enable_gui(self, gui):
        logger.error("ignoring call to enable_gui(%s)", gui)

    def register_post_execute(self, callback):
        # mpl requires this
        pass

    def set_parent(self, *args):
        pass

    def showtraceback(self):
        if settings.main.use_pdb:
            logger.exception("Exception, will be handled by debugger")
            pdb.post_mortem()
        etype, value, tb = sys.exc_info()
        traceback_string = "".join(traceback.format_exception(etype, value, tb))
        logger.error("Uncaught exception: %s", traceback_string)
        msg = {
            "type": "exception",
            "traceback": traceback_string,
        }

        for socket in self.context.control_sockets:
            try:
                socket.send_json(msg)
            except:  # noqa
                # TODO: should we remove it from the list?
                pass

    def magic(self, *args):
        # proplot requires this
        pass

    def set_custom_exc(self, exc_tuple, handler):
        # make dask work
        pass


kernel_instance_dispatch_initial = ipykernel.kernelbase.Kernel.instance.__func__


Kernel_instance_original = ipykernel.kernelbase.Kernel.instance.__func__


def kernel_instance_dispatch(cls, *args, **kwargs):
<<<<<<< HEAD
    if app.has_current_context():
        context = app.get_current_context()
        return context.kernel
    else:
        return Kernel_instance_original(cls, *args, **kwargs)
=======
    if not app.has_current_context():
        return kernel_instance_dispatch_initial(cls, *args, **kwargs)
    else:
        context = app.get_current_context()
        return context.kernel
>>>>>>> 96c06f0e


Kernel_initialized_initial = ipykernel.kernelbase.Kernel.initialized.__func__


def kernel_initialized_dispatch(cls):
    if app is None:  # python is shutting down, and the comm dtor wants to send a close message
        return False
    if app.has_current_context():
        return True
    else:
        return Kernel_initialized_initial()


InteractiveShell_instance_initial = InteractiveShell.instance.__func__


def interactive_shell_instance_dispatch(cls, *args, **kwargs):
    if app.has_current_context():
        context = app.get_current_context()
        return context.kernel.shell
    else:
        return InteractiveShell_instance_initial(*args, **kwargs)


def display_solara(
    *objs,
    include=None,
    exclude=None,
    metadata=None,
    transient=None,
    display_id=None,
    raw=False,
    clear=False,
    **kwargs,
):
    print(*objs)  # noqa


# from IPython.core.interactiveshell import InteractiveShell

# if transient is None:
#     transient = {}
# if metadata is None:
#     metadata = {}
# from IPython.core.display_functions import _new_id

# if display_id:
#     if display_id is True:
#         display_id = _new_id()
#     transient["display_id"] = display_id
# if kwargs.get("update") and "display_id" not in transient:
#     raise TypeError("display_id required for update_display")
# if transient:
#     kwargs["transient"] = transient

# if not objs and display_id:
#     # if given no objects, but still a request for a display_id,
#     # we assume the user wants to insert an empty output that
#     # can be updated later
#     objs = [{}]
#     raw = True

# if not raw:
#     format = InteractiveShell.instance().display_formatter.format

# if clear:
#     clear_output(wait=True)

# for obj in objs:
#     if raw:
#         publish_display_data(data=obj, metadata=metadata, **kwargs)
#     else:
#         format_dict, md_dict = format(obj, include=include, exclude=exclude)
#         if not format_dict:
#             # nothing to display (e.g. _ipython_display_ took over)
#             continue
#         if metadata:
#             # kwarg-specified metadata gets precedence
#             _merge(md_dict, metadata)
#         publish_display_data(data=format_dict, metadata=md_dict, **kwargs)
# if display_id:
#     return DisplayHandle(display_id)


def get_ipython():
    if app.has_current_context():
        context = app.get_current_context()
        our_fake_ipython = FakeIPython(context)
        return our_fake_ipython
    else:
        return None


class context_dict(MutableMapping):
    def _get_context_dict(self) -> dict:
        raise NotImplementedError

    def __delitem__(self, key) -> None:
        self._get_context_dict().__delitem__(key)

    def __getitem__(self, key):
        return self._get_context_dict().__getitem__(key)

    def __iter__(self):
        return self._get_context_dict().__iter__()

    def __len__(self):
        return self._get_context_dict().__len__()

    def __setitem__(self, key, value):
        self._get_context_dict().__setitem__(key, value)


class context_dict_widgets(context_dict):
    def _get_context_dict(self) -> dict:
        if app.has_current_context():
            context = app.get_current_context()
            return context.widgets
        else:
            return global_widgets_dict


class context_dict_templates(context_dict):
    def _get_context_dict(self) -> dict:
        if app.has_current_context():
            context = app.get_current_context()
            return context.templates
        else:
            return global_templates_dict


class context_dict_user(context_dict):
    def __init__(self, name):
        self.name = name

    def _get_context_dict(self) -> dict:
        context = app.get_current_context()
        if self.name not in context.user_dicts:
            context.user_dicts[self.name] = {}
        return context.user_dicts[self.name]


def auto_watch_get_template(get_template):
    """Wraps get_template and adds a file listener for automatic .vue file reloading"""

    def wrapper(abs_path):
        template = get_template(abs_path)
        reload.reloader.watcher.add_file(abs_path)
        return template

    return wrapper


Thread__init__ = threading.Thread.__init__
Thread__run = threading.Thread.run


def WidgetContextAwareThread__init__(self, *args, **kwargs):
    Thread__init__(self, *args, **kwargs)
    self.current_context = None
    try:
        self.current_context = app.get_current_context()
    except RuntimeError:
        logger.debug(f"No context for thread {self}")


def Thread_debug_run(self):
    if self.current_context:
        app.set_context_for_thread(self.current_context, self)
    with pdb_guard():
        Thread__run(self)


_patched = False
global_widgets_dict = {}
global_templates_dict: Dict[Any, Any] = {}


def Output_enter(self):
    self._flush()

    def hook(msg):
        if msg["msg_type"] == "display_data":
            self.outputs += ({"output_type": "display_data", "data": msg["content"]["data"], "metadata": msg["content"]["metadata"]},)
            return None
        return msg

    get_ipython().display_pub.register_hook(hook)


def Output_exit(self, exc_type, exc_value, traceback):
    get_ipython().display_pub._hooks.pop()


def patch():
    global _patched
    global global_widgets_dict
    if _patched:
        warnings.warn("patch() called twice")
        return
    _patched = True
    __builtins__["display"] = IPython.display.display

    # the ipyvue.Template module cannot be accessed like ipyvue.Template
    # because the import in ipvue overrides it
    template_mod = sys.modules["ipyvue.Template"]
    template_mod.template_registry = context_dict_templates()  # type: ignore
    template_mod.get_template = auto_watch_get_template(template_mod.get_template)  # type: ignore

    # this module also imports get_template
    template_mod_vue = sys.modules["ipyvue.VueTemplateWidget"]
    template_mod_vue.get_template = template_mod.get_template  # type: ignore

    component_mod_vue = sys.modules["ipyvue.VueComponentRegistry"]
    component_mod_vue.vue_component_registry = context_dict_user("vue_component_registry")  # type: ignore
    component_mod_vue.vue_component_files = context_dict_user("vue_component_files")  # type: ignore

    if ipywidget_version_major < 8:
        global_widgets_dict = ipywidgets.widget.Widget.widgets
        ipywidgets.widget.Widget.widgets = context_dict_widgets()  # type: ignore
    else:
        if hasattr(ipywidgets.widgets.widget, "_instances"):  # since 8.0.3
            global_widgets_dict = ipywidgets.widgets.widget._instances
            ipywidgets.widgets.widget._instances = context_dict_widgets()  # type: ignore
        elif hasattr(ipywidgets.widget.Widget, "_instances"):
            global_widgets_dict = ipywidgets.widget.Widget._instances
            ipywidgets.widget.Widget._instances = context_dict_widgets()  # type: ignore
        else:
            raise RuntimeError("Could not find _instances on ipywidgets version %r" % ipywidgets.__version__)
    threading.Thread.__init__ = WidgetContextAwareThread__init__  # type: ignore
    threading.Thread.run = Thread_debug_run  # type: ignore
    # on CI we get a mypy error:
    # solara/server/patch.py:210: error: Cannot assign to a method
    #  solara/server/patch.py:210: error: Incompatible types in assignment (expression has type "classmethod[Any]",\
    #                                     variable has type "Callable[[VarArg(Any), KwArg(Any)], Any]")
    # not sure why we cannot reproduce that locally
    ipykernel.kernelbase.Kernel.instance = classmethod(kernel_instance_dispatch)  # type: ignore
    InteractiveShell.instance = classmethod(interactive_shell_instance_dispatch)  # type: ignore
    # on CI we get a mypy error:
    # solara/server/patch.py:211: error: Cannot assign to a method
    # solara/server/patch.py:211: error: Incompatible types in assignment (expression has type "classmethod[Any]", variable has type "Callable[[], Any]")
    # not sure why we cannot reproduce that locally
    ipykernel.kernelbase.Kernel.initialized = classmethod(kernel_initialized_dispatch)  # type: ignore
    ipywidgets.widgets.widget.get_ipython = get_ipython
    # TODO: find a way to actually monkeypatch get_ipython
    IPython.get_ipython = get_ipython

    ipywidgets.widgets.widget_output.Output.__enter__ = Output_enter
    ipywidgets.widgets.widget_output.Output.__exit__ = Output_exit

    original_close = ipywidgets.widget.Widget.close
    closed_ids = set()
    closed_stack: Dict[int, str] = {}

    def model_id_debug(self: ipywidgets.widgets.widget.Widget):
        from ipyvue.ForceLoad import force_load_instance

        import solara.comm

        if self.comm is None and id(self) in closed_ids and id(self) in closed_stack:
            raise RuntimeError(f"Widget has been closed, the stacktrace when the widget was closed is:\n{closed_stack[id(self)]}")

        if self.comm is None or isinstance(self.comm, solara.comm.DummyComm) and force_load_instance.comm is not self.comm:
            stack = solara.comm.orphan_comm_stacks.get(self.comm)
            if stack:
                raise RuntimeError(
                    "Widget has no comm, you are probably using a widget that was created at app startup, the stacktrace when the widget was created is:\n"
                    + stack
                )
            else:
                raise RuntimeError("Widget has no comm, you are probably using a widget that was closed. The widget is:\n" + repr(self))

        return self.comm.comm_id

    ipywidgets.widget.Widget.model_id = property(model_id_debug)

    def close_widget_debug(self: ipywidgets.widgets.widget.Widget):
        # only in development mode, since this leaks memory
        # can be called during shutdown/gc, so we need to check if the module is still there
        if settings and settings.main.mode == "development":
            stacktrace = "".join(traceback.format_stack())
            closed_stack[id(self)] = stacktrace
            closed_ids.add(id(self))
        original_close(self)

    ipywidgets.widget.Widget.close = close_widget_debug<|MERGE_RESOLUTION|>--- conflicted
+++ resolved
@@ -74,26 +74,15 @@
         pass
 
 
-kernel_instance_dispatch_initial = ipykernel.kernelbase.Kernel.instance.__func__
-
-
 Kernel_instance_original = ipykernel.kernelbase.Kernel.instance.__func__
 
 
 def kernel_instance_dispatch(cls, *args, **kwargs):
-<<<<<<< HEAD
     if app.has_current_context():
         context = app.get_current_context()
         return context.kernel
     else:
         return Kernel_instance_original(cls, *args, **kwargs)
-=======
-    if not app.has_current_context():
-        return kernel_instance_dispatch_initial(cls, *args, **kwargs)
-    else:
-        context = app.get_current_context()
-        return context.kernel
->>>>>>> 96c06f0e
 
 
 Kernel_initialized_initial = ipykernel.kernelbase.Kernel.initialized.__func__
