import dataclasses
import importlib
import inspect
import pkgutil
import re
import warnings
from pathlib import Path
from types import ModuleType
from typing import Any, Callable, List, Optional, cast

import ipywidgets
import reacton
import reacton.core

import solara
from solara.alias import rv
from solara.util import cwd

autoroute_level_context = solara.create_context(0)
DEBUG = False

solara_root = Path(solara.__file__).parent

DefaultLayout = solara.AppLayout


def source_to_module(path: Path) -> ModuleType:
    fullname = path.stem
    mod = ModuleType(fullname)
    mod.__file__ = str(path)
    if path.suffix == ".py":
        with open(path) as f:
            ast = compile(f.read(), path, "exec")
            exec(ast, mod.__dict__)
    elif path.suffix == ".ipynb":
        import nbformat

        nb: nbformat.NotebookNode = nbformat.read(path, 4)
        with cwd(Path(path).parent):
            for cell_index, cell in enumerate(nb.cells):
                cell_index += 1  # used 1 based
                if cell.cell_type == "code":
                    source = cell.source
                    cell_path = f"{path} input cell {cell_index}"
                    ast = compile(source, cell_path, "exec")
                    exec(ast, mod.__dict__)
    else:
        raise TypeError(f"Only .py and .ipynb supported (not {path})")
    return mod


def count_arguments(f: Callable):
    if isinstance(f, reacton.core.ComponentFunction):
        f = f.f
    sig = inspect.signature(f)
    return len([k for name, k in sig.parameters.items() if (k.default == k.empty) and (k.kind != k.VAR_POSITIONAL) and (k.kind != k.VAR_KEYWORD)])


def arg_cast(args: List[str], f: Callable):
    if isinstance(f, reacton.core.ComponentFunction):
        f = f.f
    sig = inspect.signature(f)
    results = []
    for i, (name, param) in enumerate(sig.parameters.items()):
        if i >= len(args):
            break
            # TODO: can we give a better error message?
            # raise TypeError(f"{f} expected positional argument {param}, but not enought argument supplied")
        annotation = param.annotation
        value = args[i]
        check_optional_types = [str, int, float]
        for check_type in check_optional_types:
            if annotation == Optional[check_type]:
                annotation = check_type
        if annotation == param.empty:
            results.append(value)
        else:
            try:
                results.append(annotation(value))
            except Exception as e:
                raise ValueError(f"Cannot cast argument {name} of {f} to type {annotation} with value {value}") from e
    return results


@solara.component
def RoutingProvider(children: List[reacton.core.Element] = [], routes: List[solara.Route] = [], pathname: str = ""):
    """Wraps the app, adds extra context, like navigation/routing."""
    path, set_path = solara.use_state(pathname, key="solara-context-path")
    # TODO: since we provide a cross filter context here, I don't think name `RoutingProvider` is a good name
    # we might want to change/refactor this.
    solara.provide_cross_filter()
    nav = solara.Navigator(location=path, on_location=set_path)
    solara.routing._location_context.provide(solara.routing._Location(path, set_path))
    solara.routing.router_context.provide(solara.routing.Router(path, routes=routes, set_path=set_path))

    def get_nav_widget():
        # not sure why get_widget(nav) does not work
        nav_widget.current = solara.get_widget(main).children[0]  # type: ignore

    import solara.widgets as w

    nav_widget = solara.use_ref(cast(Optional[w.Navigator], None))
    if nav_widget.current:
        nav_widget.current.location = path
    solara.use_effect(get_nav_widget)

    main = solara.VBox(
        children=[
            nav,
            *children,
        ]
    )

    return main


@solara.component
def RenderPage():
    """Renders the page that matches the route."""
    level_start = solara.use_route_level()
    router = solara.use_context(solara.routing.router_context)
    # we use these to cache script runs that use regular ipywidgets
    modules = solara.use_memo(dict, dependencies=[])
    modules_modified_times = solara.use_memo(dict, dependencies=[])

    if len(router.path_routes) <= level_start:
        with solara.VBox() as main:
            solara.Error(f"Page not found: {router.path}, len(router.path_routes)={len(router.path_routes)} <= level_start={level_start}")
            parent = "/" + "/".join(router.parts[:-1])
            with solara.Link(parent):
                solara.Button(f"Go to parent: {parent}", text=True)
            if DEBUG:
                from reacton.core import pp

                from solara.components.captureoutput import CaptureOutput

                with CaptureOutput():
                    pp(router.routes)
        return main

    level_max = level_start
    layouts = []  # nested layouts
    # find the 'RenderPage' sentinel value to find the deepest level we should render
    for level in range(level_start, len(router.path_routes)):
        # we always level_start the 'package'/'root' layout
        roots = [k for k in router.path_routes_siblings[level] if k.path == "/"]
        if len(roots) == 1:
            root = roots[0]
            if root.layout:
                layouts.append(root.layout)
        route = router.path_routes[level]
        # and, if not the root layout, include the layout for the current route
        if route.path != "/" and route.layout:
            layouts.append(route.layout)
        if route.component is RenderPage:
            level_max = level
    route_current = router.path_routes[level_max]
    routes_siblings = router.path_routes_siblings[level_max]
    routes_siblings_index = routes_siblings.index(route_current)
    # if no layouts are found, we use the default layout
    if layouts == []:
        # except when the root routes has no siblings (maybe we should include no children?)
        if len(router.path_routes_siblings[level_start]) == 1:
            layouts = []
        else:
            layouts = [DefaultLayout]
    if route_current.data is None and route_current.module is None:
        return solara.Error(f"Page not found: {router.path}, route does not link to a path or module")

    def wrap_in_layouts(element: reacton.core.Element, layouts):
        for Layout in reversed(layouts):
            element = Layout(children=[element])
        return element

    def get_args(f):
        if len(router.path_routes) < len(router.parts):
            arg_strings = router.parts[len(router.path_routes) :]
            args = arg_cast(arg_strings, f)
            return args
        else:
            return []

    if isinstance(route_current.data, Path):
        path = cast(Path, route_current.data)
        if path.suffix == ".md":
            with solara.HBox() as navigation:
                if routes_siblings_index > 0:
                    prev = routes_siblings[routes_siblings_index - 1]
                    with solara.Link(prev):
                        solara.Button(f"{prev.label}", text=True, icon_name="mdi-arrow-left")
                rv.Spacer()
                if routes_siblings_index < len(routes_siblings) - 1:
                    next = routes_siblings[routes_siblings_index + 1]
                    with solara.Link(next):
                        solara.Button(f"{next.label}", text=True, icon_name="mdi-arrow-right")
<<<<<<< HEAD
            if path.is_relative_to(solara_root):
=======
            is_relative = str(path.resolve()).startswith(str(solara_root.resolve()))
            if is_relative:
>>>>>>> 566963d1
                # this is now hardcoded to solara only
                url = solara.util.github_edit_url(path)
                with solara.Div(style={"position": "relative"}) as content:
                    with solara.Tooltip("Edit on GitHub"):
                        solara.Button(
                            icon_name="mdi-pencil", icon=True, href=url, target="_blank", style={"position": "absolute", "top": "0px", "right": "0px"}
                        )
                    solara.Markdown(path.read_text(), unsafe_solara_execute=True)
            else:
                content = solara.Markdown(path.read_text(), unsafe_solara_execute=True)

            main = solara.Div(
                children=[
                    solara.Title(route_current.label or "No title"),
                    content,
                    navigation,
                ]
            )
            main = wrap_in_layouts(main, layouts)
        else:
            main = solara.Error(f"Suffix {path.suffix} not supported")
    else:
        assert route_current.module is not None
        title = route_current.label or "No title"
        title_element = solara.Title(title)
        module = route_current.module
        namespace = module.__dict__
        Page = namespace.get("Page", None)
        # app is for backwards compatibility
        page = namespace.get("page", namespace.get("app"))
        if page is not None:
            if isinstance(page, reacton.core.Element):
                pass  # we are good
            elif isinstance(page, ipywidgets.Widget):
                # If we have a widget, we need to execute this again for each
                # connection, since we cannot share widgets between connections/users.
                # We also cannot tear them down, so we cache the widget based pages.
                # To support hot reload, we manualy need to check the mtimes
                # because the reload support for modules in reloader.py only works
                # for modules.
                if route_current.file is None:
                    page = solara.Error(f"{route_current.path} is not associated with a file")
                else:
                    assert route_current.file is not None
                    if route_current.path not in modules:
                        modules[route_current.path] = source_to_module(route_current.file)
                        modules_modified_times[route_current.path] = route_current.file.stat().st_mtime
                    else:
                        if modules_modified_times[route_current.path] != route_current.file.stat().st_mtime:
                            # out of date, 'reload'
                            modules[route_current.path] = source_to_module(route_current.file)
                            modules_modified_times[route_current.path] = route_current.file.stat().st_mtime
                    page = getattr(modules[route_current.path], "app", None)
                    page = getattr(modules[route_current.path], "page", page)
                    if page is None:
                        page = solara.Error(f"{module} does not have a `Page` component of a `page` element or widget")
            else:
                page = solara.Error(f"{module} page variable not a Solara element or ipywidget")
            main = solara.Div(
                children=[
                    title_element,
                    page,
                ]
            )
            main = wrap_in_layouts(main, layouts)
        elif Page is not None:
            args = get_args(Page)
            main = solara.Div(
                children=[
                    title_element,
                    Page(*args),
                ]
            )
            main = wrap_in_layouts(main, layouts)
        else:
            with DefaultLayout() as main:
                solara.Error(f"{module} does not have a Page component or an app element")
    return main


def get_page(module: ModuleType, required=True):
    page = getattr(module, "Page", None)
    if required and page is None:
        raise NameError(f"No component names 'Page' in module {module}")
    return page


def get_renderable(module: ModuleType, required=False):
    var_names = "app Page page".split()
    for var_name in var_names:
        if not hasattr(module, var_name):
            continue
        entry = getattr(module, var_name)
        return entry
    if required:
        raise NameError(f"No component, element or widget found in module {module} with names: {', '.join(var_names[:-1])} or {var_names[-1]}")


def get_title(module: ModuleType, required=True):
    assert module.__file__ is not None
    name = Path(module.__file__).stem
    if module.__file__.endswith("__init__.py"):
        name = Path(module.__file__).parent.stem
    # if title is a submodule it may shadown the variable in __init__
    # in this case, _title is an escape hatch
    if hasattr(module, "_title") and isinstance(module._title, str):
        title = module._title
    elif hasattr(module, "title") and isinstance(module.title, str):
        title = module.title
    else:
        title_parts = re.split("[\\-_ ]+", name)
        title = " ".join(k.title() for k in title_parts)
    return title


def fix_route(route: solara.Route, new_file: Path) -> solara.Route:
    file = route.file or new_file
    children = fix_routes(route.children, new_file) if route.children else []

    return dataclasses.replace(route, file=file, children=children)


def fix_routes(routes: List[solara.Route], new_file: Path):
    new_routes = []
    for route in routes:
        new_routes.append(fix_route(route, new_file))
    return new_routes


def generate_routes(module: ModuleType) -> List[solara.Route]:
    """Generate routes from a module.

    This is a recursive function that will generate routes for all submodules.

    Note this only support .py files, since Markdown files and Jupyter notebook
    files are not Python modules.


    See [our multipage guide](/docs/howto/multipage#as-a-package) for more details.


    """
    from .server import reload

    assert module.__file__ is not None
    routes = []
    file = Path(module.__file__)

    if module.__file__.endswith("__init__.py"):
        if hasattr(module, "routes"):
            # if routes if provided, use them instead of us generating them
            children = getattr(module, "routes")
            children = fix_routes(children, file)
            return children
        route_order = getattr(module, "route_order", None)
        layout = getattr(module, "Layout", None)
        title = get_title(module)
        children = getattr(module, "routes", [])
        if hasattr(module, "Page"):
            routes.append(solara.Route(path="/", component=RenderPage, data=module, module=module, layout=layout, children=children, label=title, file=file))

        assert module.__file__ is not None
        reload.reloader.watcher.add_file(module.__file__)
        for info in pkgutil.iter_modules([str(Path(module.__file__).parent)]):
            submod = importlib.import_module(module.__name__ + f".{info.name}")
            subfile = Path(submod.__file__) if submod.__file__ is not None else None
            title = get_title(submod)

            name = info.name
            # ideally, we do this similar to generate_routes_directory
            # however, this may break things.
            # name = name.replace("_", "-")
            if info.ispkg:
                route = solara.Route(name, component=RenderPage, children=generate_routes(submod), module=submod, layout=None, label=title)
                # skip empty subpackages
                if len(route.children) == 0:
                    continue
            else:
                # skip empty modules
                if get_renderable(submod) is None:
                    continue
                children = getattr(submod, "routes", [])
                if subfile:
                    children = fix_routes(children, subfile)
                module_layout = getattr(submod, "Layout", None)
                route = solara.Route(name, component=RenderPage, module=submod, layout=module_layout, children=children, label=title, file=subfile)
            routes.append(route)
        if route_order:
            lookup = {k.path: k for k in routes}
            for k in route_order:
                if k not in lookup:
                    raise KeyError(f"Route {k!r} listen in route_order not found in {module}")
            routes = [lookup[k] for k in route_order]
            if set(lookup) - set(route_order):
                warnings.warn(f"Some routes are not in route_order: {set(lookup) - set(route_order)}")

    else:
        children = getattr(module, "routes", [])
        children = fix_routes(children, file)
        # children = []
        # single module, single route
        return [solara.Route(path="/", component=RenderPage, data=None, module=module, label=get_title(module), children=children, file=file)]

    return routes


def generate_routes_directory(path: Path) -> List[solara.Route]:
    """Generate routes for a directory.

    This is a recursive function that will generate routes for all
    subdirectories and files in the directory. It will skip any
    files or directories that start with an underscore or a dot.

    Markdown files ending in .md will be rendered as markdown.

    Python files ending in .py, or Jupyter notebooks ending in .ipynb
    will be executed and its `Page` component will be rendered.

    Automatic titles will be [generated as explained in the multipage guide](/docs/howto/multipage).

    """
    from .server import reload

    subpaths = list(sorted(path.iterdir()))
    routes = []
    first = True
    has_index = len([k for k in subpaths if k.name == "__init__"]) > 0
    suffixes = [".py", ".ipynb", ".md"]
    init = path / "__init__.py"
    layout = None
    if init.exists():
        init_module = source_to_module(init)
        layout = getattr(init_module, "Layout", None)

    for subpath in subpaths:
        # only handle directories and recognized file types
        if not (subpath.is_dir() or subpath.suffix in suffixes):
            continue
        if subpath.stem.startswith("_") or subpath.stem.startswith("."):
            continue
        name = subpath.stem
        match = re.match("([0-9\\-_ ]*)(.*)", name)
        if match:
            _prefix, name = match.groups()
        title_parts = re.split("[\\-_ ]+", name)
        title = " ".join(k.title() for k in title_parts)
        if not has_index and first:
            route_path = "/"
        else:
            route_path = "-".join([k.lower() for k in title_parts])
        # used as a 'sentinel' to find the deepest level of the route tree we need to render in 'RenderPage'
        component = RenderPage
        children = []
        module: Optional[ModuleType] = None
        data: Any = None
        module_layout = layout if first else None
        if subpath.suffix == ".md":
            data = subpath
            reload.reloader.watcher.add_file(subpath)
        elif subpath.is_dir():
            children = generate_routes_directory(subpath)
        else:
            reload.reloader.watcher.add_file(subpath)
            module = source_to_module(subpath)
            children = getattr(module, "routes", children)
            children = fix_routes(children, subpath)
            module_layout = getattr(module, "Layout", module_layout)
        first = False
        route = solara.Route(route_path, component=component, module=module, label=title, children=children, data=data, layout=module_layout, file=subpath)
        routes.append(route)
    return routes<|MERGE_RESOLUTION|>--- conflicted
+++ resolved
@@ -193,23 +193,6 @@
                     next = routes_siblings[routes_siblings_index + 1]
                     with solara.Link(next):
                         solara.Button(f"{next.label}", text=True, icon_name="mdi-arrow-right")
-<<<<<<< HEAD
-            if path.is_relative_to(solara_root):
-=======
-            is_relative = str(path.resolve()).startswith(str(solara_root.resolve()))
-            if is_relative:
->>>>>>> 566963d1
-                # this is now hardcoded to solara only
-                url = solara.util.github_edit_url(path)
-                with solara.Div(style={"position": "relative"}) as content:
-                    with solara.Tooltip("Edit on GitHub"):
-                        solara.Button(
-                            icon_name="mdi-pencil", icon=True, href=url, target="_blank", style={"position": "absolute", "top": "0px", "right": "0px"}
-                        )
-                    solara.Markdown(path.read_text(), unsafe_solara_execute=True)
-            else:
-                content = solara.Markdown(path.read_text(), unsafe_solara_execute=True)
-
             main = solara.Div(
                 children=[
                     solara.Title(route_current.label or "No title"),
